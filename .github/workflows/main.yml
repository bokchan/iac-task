name: Build and Deploy Application
on:
<<<<<<< HEAD
  # push:
  #   branches:
  #     - main
=======
  push:
    branches:
      - main
>>>>>>> bc339321
  workflow_dispatch:
    inputs:
      target_job:
        description: 'Which job to run'
        required: true
        default: 'build'

permissions:
  id-token: write # Required for OIDC authentication with AWS
  contents: read # Required to check out the repository

env:
  AWS_ACCOUNT_ID: ${{ secrets.AWS_ACCOUNT_ID }}
  AWS_REGION: ${{ vars.AWS_REGION }}
  AWS_DEFAULT_REGION: ${{ vars.AWS_REGION }}

jobs:
  # Run QA checks before any deployment
  qa-checks:
    name: Quality Assurance
    runs-on: ubuntu-latest
    strategy:
      matrix:
        target: [infra, webapp]
    steps:
      - name: Checkout repository
        uses: actions/checkout@v4

      - name: Run QA for ${{ matrix.target }}
        uses: ./.github/actions/run-qa
        with:
          target_directory: ${{ matrix.target }}

  # Build and push image for development environment
  build-and-deploy:
    needs: qa-checks
    runs-on: ubuntu-latest
    outputs:
      image_tag: ${{ steps.get-image-tag.outputs.image_tag }}

    steps:
      - name: Checkout repository
        uses: actions/checkout@v4

      - name: Get image tag (Git SHA)
        id: get-image-tag
        run: echo "image_tag=$(git rev-parse --short HEAD)" >> $GITHUB_OUTPUT

      - name: Setup AWS Environment
        uses: ./.github/actions/setup-environment
        with:
          role_arn: ${{ secrets.AWS_GITHUB_ACTION_ROLE_ARN_DEV }}
          session_name: GitHubActions-Build-${{ github.run_id }}
          aws_region: ${{ env.AWS_REGION }}

      - name: Build and Push Image
        uses: ./.github/actions/build-push-image
        with:
          ecr_repository: ${{ vars.AWS_ECR_REPOSITORY_DEV }}
          image_tag: ${{ steps.get-image-tag.outputs.image_tag }}

  # Deploy to development environment
  deploy-dev:
    needs: build-and-deploy
    runs-on: ubuntu-latest
    environment: development
    steps:
      - name: Checkout repository
        uses: actions/checkout@v4

      - name: Setup AWS Environment
        uses: ./.github/actions/setup-environment
        with:
          role_arn: ${{ secrets.AWS_GITHUB_ACTION_ROLE_ARN }}
          session_name: GitHubActions-DevDeploy-${{ github.run_id }}
          aws_region: ${{ env.AWS_REGION }}

      - name: Deploy CDK Infrastructure
        uses: ./.github/actions/deploy-cdk
        with:
          environment: dev
          image_tag: ${{ needs.build-and-deploy.outputs.image_tag }}

  # Build image for production and deploy to production environment
  deploy-prod:
    needs: build-and-deploy
    runs-on: ubuntu-latest
    environment:
      name: production
    steps:
      # Production deployment with unified role
      # Security: Manual approval configured in GitHub repository settings for 'production' environment
      - name: Checkout repository
        uses: actions/checkout@v4

      - name: Setup AWS Environment
        uses: ./.github/actions/setup-environment
        with:
          role_arn: ${{ secrets.AWS_GITHUB_ACTION_ROLE_ARN_PROD }}
          session_name: GitHubActions-ProdDeploy-${{ github.run_id }}
          aws_region: ${{ env.AWS_REGION }}

      - name: Build and Push Image
        uses: ./.github/actions/build-push-image
        with:
          ecr_repository: ${{ vars.AWS_ECR_REPOSITORY_PROD }}
          image_tag: ${{ needs.build-and-deploy.outputs.image_tag }}

      - name: Deploy CDK Infrastructure
        uses: ./.github/actions/deploy-cdk
        with:
          environment: prod
          image_tag: ${{ needs.build-and-deploy.outputs.image_tag }}<|MERGE_RESOLUTION|>--- conflicted
+++ resolved
@@ -1,14 +1,8 @@
 name: Build and Deploy Application
 on:
-<<<<<<< HEAD
-  # push:
-  #   branches:
-  #     - main
-=======
   push:
-    branches:
-      - main
->>>>>>> bc339321
+     branches:
+       - main
   workflow_dispatch:
     inputs:
       target_job:
